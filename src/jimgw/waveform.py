from jaxtyping import Array
from ripple.waveforms.IMRPhenomD import gen_IMRPhenomD_polar
from ripple.waveforms.IMRPhenomD_utils import get_coeffs
from ripple import Mc_eta_to_ms
import jax.numpy as jnp
from abc import ABC

class Waveform(ABC):

    def __init__(self):
        return NotImplemented

    def __call__(self, axis: Array, params: Array) -> Array:
        return NotImplemented

class RippleIMRPhenomD(Waveform):

    f_ref: float
    coeffs: Array

    def __init__(self, f_ref: float = 20.0, coeffs: Array = jnp.array([])):
        self.f_ref = f_ref
<<<<<<< HEAD
        self.coeffs = coeffs
    def __call__(self, frequency: Array, params: dict) -> Array:
        output = {}
        ra = params['ra']
        dec = params['dec']
        theta = [params['Mc'], params['eta'], params['s1z'], params['s2z'], params['distance'], 0, params['phic'], params['incl'], params['psi'], ra, dec]
        if len(self.coeffs) == 0:
            kappa = jnp.concatenate(Mc_eta_to_ms(jnp.array([params['Mc'], params['eta']])),theta[2:])
            self.coeffs = get_coeffs(kappa) 
        hp, hc = gen_IMRPhenomD_polar(frequency, theta, self.f_ref, self.coeffs)
=======

    def __call__(self, frequency: Array, params: dict) -> dict:
        output = {}
        ra = params['ra']
        dec = params['dec']
        theta = [params['M_c'], params['eta'], params['s1_z'], params['s2_z'], params['d_L'], 0, params['phase_c'], params['iota'], params['psi'], ra, dec]
        hp, hc = gen_IMRPhenomD_polar(frequency, theta, self.f_ref)
>>>>>>> 9dd8391b
        output['p'] = hp
        output['c'] = hc
        return output

<|MERGE_RESOLUTION|>--- conflicted
+++ resolved
@@ -20,18 +20,6 @@
 
     def __init__(self, f_ref: float = 20.0, coeffs: Array = jnp.array([])):
         self.f_ref = f_ref
-<<<<<<< HEAD
-        self.coeffs = coeffs
-    def __call__(self, frequency: Array, params: dict) -> Array:
-        output = {}
-        ra = params['ra']
-        dec = params['dec']
-        theta = [params['Mc'], params['eta'], params['s1z'], params['s2z'], params['distance'], 0, params['phic'], params['incl'], params['psi'], ra, dec]
-        if len(self.coeffs) == 0:
-            kappa = jnp.concatenate(Mc_eta_to_ms(jnp.array([params['Mc'], params['eta']])),theta[2:])
-            self.coeffs = get_coeffs(kappa) 
-        hp, hc = gen_IMRPhenomD_polar(frequency, theta, self.f_ref, self.coeffs)
-=======
 
     def __call__(self, frequency: Array, params: dict) -> dict:
         output = {}
@@ -39,7 +27,6 @@
         dec = params['dec']
         theta = [params['M_c'], params['eta'], params['s1_z'], params['s2_z'], params['d_L'], 0, params['phase_c'], params['iota'], params['psi'], ra, dec]
         hp, hc = gen_IMRPhenomD_polar(frequency, theta, self.f_ref)
->>>>>>> 9dd8391b
         output['p'] = hp
         output['c'] = hc
         return output
