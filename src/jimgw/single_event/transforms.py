import jax.numpy as jnp
from beartype import beartype as typechecker
from jaxtyping import Float, Array, jaxtyped
from astropy.time import Time

from jimgw.single_event.detector import GroundBased2G
from jimgw.transforms import (
<<<<<<< HEAD
    ConditionalBijectiveTransform,
    BijectiveTransform,
    NtoNTransform,
=======
    BijectiveTransform,
    NtoNTransform,
    reverse_bijective_transform,
>>>>>>> d2c04166
)
from jimgw.single_event.utils import (
    m1_m2_to_Mc_q,
    Mc_q_to_m1_m2,
    m1_m2_to_Mc_eta,
    Mc_eta_to_m1_m2,
    q_to_eta,
    eta_to_q,
    ra_dec_to_zenith_azimuth,
    zenith_azimuth_to_ra_dec,
    euler_rotation,
    spin_to_cartesian_spin,
)


@jaxtyped(typechecker=typechecker)
class SpinToCartesianSpinTransform(NtoNTransform):
    """
    Spin to Cartesian spin transformation
    """

    freq_ref: Float

    def __init__(
        self,
        freq_ref: Float,
    ):
        name_mapping = (
            ["theta_jn", "phi_jl", "theta_1", "theta_2", "phi_12", "a_1", "a_2"],
            ["iota", "s1_x", "s1_y", "s1_z", "s2_x", "s2_y", "s2_z"],
        )
        super().__init__(name_mapping)

        self.freq_ref = freq_ref

        def named_transform(x):
            iota, s1x, s1y, s1z, s2x, s2y, s2z = spin_to_cartesian_spin(
                x["theta_jn"],
                x["phi_jl"],
                x["theta_1"],
                x["theta_2"],
                x["phi_12"],
                x["a_1"],
                x["a_2"],
                x["M_c"],
                x["q"],
                self.freq_ref,
                x["phase_c"],
            )
            return {
                "iota": iota,
                "s1_x": s1x,
                "s1_y": s1y,
                "s1_z": s1z,
                "s2_x": s2x,
                "s2_y": s2y,
                "s2_z": s2z,
            }

        self.transform_func = named_transform


@jaxtyped(typechecker=typechecker)
class SkyFrameToDetectorFrameSkyPositionTransform(BijectiveTransform):
    """
    Transform sky frame to detector frame sky position
    """

    gmst: Float
    rotation: Float[Array, " 3 3"]
    rotation_inv: Float[Array, " 3 3"]

    def __init__(
        self,
        gps_time: Float,
        ifos: GroundBased2G,
    ):
        name_mapping = (["ra", "dec"], ["zenith", "azimuth"])
        super().__init__(name_mapping)

        self.gmst = (
            Time(gps_time, format="gps").sidereal_time("apparent", "greenwich").rad
        )
        delta_x = ifos[0].vertex - ifos[1].vertex
        self.rotation = euler_rotation(delta_x)
        self.rotation_inv = jnp.linalg.inv(self.rotation)

        def named_transform(x):
            zenith, azimuth = ra_dec_to_zenith_azimuth(
                x["ra"], x["dec"], self.gmst, self.rotation
            )
            return {"zenith": zenith, "azimuth": azimuth}

        self.transform_func = named_transform

        def named_inverse_transform(x):
            ra, dec = zenith_azimuth_to_ra_dec(
                x["zenith"], x["azimuth"], self.gmst, self.rotation_inv
            )
            return {"ra": ra, "dec": dec}

        self.inverse_transform_func = named_inverse_transform

def named_m1_m2_to_Mc_q(x):
    Mc, q = m1_m2_to_Mc_q(x["m_1"], x["m_2"])
    return {"M_c": Mc, "q": q}

<<<<<<< HEAD
@jaxtyped(typechecker=typechecker)
class GeocentricArrivalTimeToDetectorArrivalTimeTransform(
    ConditionalBijectiveTransform
):
    """
    Transform the geocentric arrival time to detector arrival time

    In the geocentric convention, the arrival time of the signal at the
    center of Earth is gps_time + t_c

    In the detector convention, the arrival time of the signal at the
    detecotr is gps_time + time_delay_from_geo_to_det + t_det

    Parameters
    ----------
    name_mapping : tuple[list[str], list[str]]
            The name mapping between the input and output dictionary.

    """

    gmst: Float
    ifo: GroundBased2G
    tc_min: Float
    tc_max: Float

    def __init__(
        self,
        name_mapping: tuple[list[str], list[str]],
        conditional_names: list[str],
        gps_time: Float,
        ifo: GroundBased2G,
        tc_min: Float,
        tc_max: Float,
    ):
        super().__init__(name_mapping, conditional_names)

        self.gmst = (
            Time(gps_time, format="gps").sidereal_time("apparent", "greenwich").rad
        )
        self.ifo = ifo
        self.tc_min = tc_min
        self.tc_max = tc_max

        assert "t_c" in name_mapping[0] and "t_det_unbounded" in name_mapping[1]
        assert "ra" in conditional_names and "dec" in conditional_names

        @jnp.vectorize
        def time_delay(ra, dec, gmst):
            return self.ifo.delay_from_geocenter(ra, dec, gmst)

        def named_transform(x):

            time_shift = time_delay(x["ra"], x["dec"], self.gmst)

            t_det = x["t_c"] + time_shift
            t_det_min = self.tc_min + time_shift
            t_det_max = self.tc_max + time_shift

            y = (t_det - t_det_min) / (t_det_max - t_det_min)
            t_det_unbounded = jnp.log(y / (1.0 - y))
            return {
                "t_det_unbounded": t_det_unbounded,
            }

        self.transform_func = named_transform

        def named_inverse_transform(x):

            time_shift = jnp.vectorize(self.ifo.delay_from_geocenter)(
                x["ra"], x["dec"], self.gmst
            )

            t_det_min = self.tc_min + time_shift
            t_det_max = self.tc_max + time_shift
            t_det = (t_det_max - t_det_min) / (
                1.0 + jnp.exp(-x["t_det_unbounded"])
            ) + t_det_min

            t_c = t_det - time_shift

            return {
                "t_c": t_c,
            }

        self.inverse_transform_func = named_inverse_transform


@jaxtyped(typechecker=typechecker)
class GeocentricArrivalPhaseToDetectorArrivalPhaseTransform(
    ConditionalBijectiveTransform
):
    """
    Transform the geocentric arrival phase to detector arrival phase

    In the geocentric convention, the arrival phase of the signal at the
    center of Earth is phase_c / 2 (in ripple, phase_c is the orbital phase)

    In the detector convention, the arrival phase of the signal at the
    detecotr is phase_det = phase_c / 2 + arg R_det

    Parameters
    ----------
    name_mapping : tuple[list[str], list[str]]
            The name mapping between the input and output dictionary.

    """

    gmst: Float
    ifo: GroundBased2G

    def __init__(
        self,
        name_mapping: tuple[list[str], list[str]],
        conditional_names: list[str],
        gps_time: Float,
        ifo: GroundBased2G,
    ):
        super().__init__(name_mapping, conditional_names)

        self.gmst = (
            Time(gps_time, format="gps").sidereal_time("apparent", "greenwich").rad
        )
        self.ifo = ifo

        assert "phase_c" in name_mapping[0] and "phase_det" in name_mapping[1]
        assert (
            "ra" in conditional_names
            and "dec" in conditional_names
            and "psi" in conditional_names
            and "iota" in conditional_names
        )

        @jnp.vectorize
        def _calc_R_det_arg(ra, dec, psi, iota, gmst):
            p_iota_term = (1.0 + jnp.cos(iota) ** 2) / 2.0
            c_iota_term = jnp.cos(iota)

            antenna_pattern = self.ifo.antenna_pattern(ra, dec, psi, gmst)
            p_mode_term = p_iota_term * antenna_pattern["p"]
            c_mode_term = c_iota_term * antenna_pattern["c"]

            return jnp.angle(p_mode_term - 1j * c_mode_term)

        def named_transform(x):
            R_det_arg = _calc_R_det_arg(
                x["ra"], x["dec"], x["psi"], x["iota"], self.gmst
            )
            phase_det = R_det_arg + x["phase_c"] / 2.0
            return {
                "phase_det": phase_det % (2.0 * jnp.pi),
            }

        self.transform_func = named_transform

        def named_inverse_transform(x):
            R_det_arg = _calc_R_det_arg(
                x["ra"], x["dec"], x["psi"], x["iota"], self.gmst
            )
            phase_c = (-R_det_arg + x["phase_det"]) * 2.0
            return {
                "phase_c": phase_c % (2.0 * jnp.pi),
            }

        self.inverse_transform_func = named_inverse_transform


@jaxtyped(typechecker=typechecker)
class DistanceToSNRWeightedDistanceTransform(ConditionalBijectiveTransform):
    """
    Transform the luminosity distance to network SNR weighted distance

    Parameters
    ----------
    name_mapping : tuple[list[str], list[str]]
            The name mapping between the input and output dictionary.

    """

    gmst: Float
    ifos: list[GroundBased2G]
    dL_min: Float
    dL_max: Float

    def __init__(
        self,
        name_mapping: tuple[list[str], list[str]],
        conditional_names: list[str],
        gps_time: Float,
        ifos: list[GroundBased2G],
        dL_min: Float,
        dL_max: Float,
    ):
        super().__init__(name_mapping, conditional_names)

        self.gmst = (
            Time(gps_time, format="gps").sidereal_time("apparent", "greenwich").rad
        )
        self.ifos = ifos
        self.dL_min = dL_min
        self.dL_max = dL_max

        assert "d_L" in name_mapping[0] and "d_hat_unbounded" in name_mapping[1]
        assert (
            "ra" in conditional_names
            and "dec" in conditional_names
            and "psi" in conditional_names
            and "iota" in conditional_names
            and "M_c" in conditional_names
        )

        @jnp.vectorize
        def _calc_R_dets(ra, dec, psi, iota):
            p_iota_term = (1.0 + jnp.cos(iota) ** 2) / 2.0
            c_iota_term = jnp.cos(iota)
            R_dets2 = 0.0
            for ifo in self.ifos:
                antenna_pattern = ifo.antenna_pattern(ra, dec, psi, self.gmst)
                p_mode_term = p_iota_term * antenna_pattern["p"]
                c_mode_term = c_iota_term * antenna_pattern["c"]
                R_dets2 += p_mode_term**2 + c_mode_term**2

            return jnp.sqrt(R_dets2)

        def named_transform(x):
            d_L, M_c = (
                x["d_L"],
                x["M_c"],
            )
            R_dets = _calc_R_dets(x["ra"], x["dec"], x["psi"], x["iota"])

            scale_factor = 1.0 / jnp.power(M_c, 5.0 / 6.0) / R_dets
            d_hat = scale_factor * d_L

            d_hat_min = scale_factor * self.dL_min
            d_hat_max = scale_factor * self.dL_max

            y = (d_hat - d_hat_min) / (d_hat_max - d_hat_min)
            d_hat_unbounded = jnp.log(y / (1.0 - y))

            return {
                "d_hat_unbounded": d_hat_unbounded,
            }

        self.transform_func = named_transform

        def named_inverse_transform(x):
            d_hat_unbounded, M_c = (
                x["d_hat_unbounded"],
                x["M_c"],
            )
            R_dets = _calc_R_dets(x["ra"], x["dec"], x["psi"], x["iota"])

            scale_factor = 1.0 / jnp.power(M_c, 5.0 / 6.0) / R_dets

            d_hat_min = scale_factor * self.dL_min
            d_hat_max = scale_factor * self.dL_max

            d_hat = (d_hat_max - d_hat_min) / (
                1.0 + jnp.exp(-d_hat_unbounded)
            ) + d_hat_min
            d_L = d_hat / scale_factor
            return {
                "d_L": d_L,
            }

        self.inverse_transform_func = named_inverse_transform


@jaxtyped(typechecker=typechecker)
class SpinToCartesianSpinTransform(NtoNTransform):
    """
    Spin to Cartesian spin transformation
    """
=======
def named_Mc_q_to_m1_m2(x):
    m1, m2 = Mc_q_to_m1_m2(x["M_c"], x["q"])
    return {"m_1": m1, "m_2": m2}
>>>>>>> d2c04166

ComponentMassesToChirpMassMassRatioTransform = BijectiveTransform((["m_1", "m_2"], ["M_c", "q"]))
ComponentMassesToChirpMassMassRatioTransform.transform_func = named_m1_m2_to_Mc_q
ComponentMassesToChirpMassMassRatioTransform.inverse_transform_func = named_Mc_q_to_m1_m2

def named_m1_m2_to_Mc_eta(x):
    Mc, eta = m1_m2_to_Mc_eta(x["m_1"], x["m_2"])
    return {"M_c": Mc, "eta": eta}

def named_Mc_eta_to_m1_m2(x):
    m1, m2 = Mc_eta_to_m1_m2(x["M_c"], x["eta"])
    return {"m_1": m1, "m_2": m2}

ComponentMassesToChirpMassSymmetricMassRatioTransform = BijectiveTransform((["m_1", "m_2"], ["M_c", "eta"]))
ComponentMassesToChirpMassSymmetricMassRatioTransform.transform_func = named_m1_m2_to_Mc_eta
ComponentMassesToChirpMassSymmetricMassRatioTransform.inverse_transform_func = named_Mc_eta_to_m1_m2

def named_q_to_eta(x):
    return {"eta": q_to_eta(x["q"])}
def named_eta_to_q(x):
    return {"q": eta_to_q(x["eta"])}
MassRatioToSymmetricMassRatioTransform = BijectiveTransform((["q"], ["eta"]))
MassRatioToSymmetricMassRatioTransform.transform_func = named_q_to_eta
MassRatioToSymmetricMassRatioTransform.inverse_transform_func = named_eta_to_q


ChirpMassMassRatioToComponentMassesTransform = reverse_bijective_transform(
    ComponentMassesToChirpMassMassRatioTransform
)
ChirpMassSymmetricMassRatioToComponentMassesTransform = reverse_bijective_transform(
    ComponentMassesToChirpMassSymmetricMassRatioTransform
)
SymmetricMassRatioToMassRatioTransform = reverse_bijective_transform(
    MassRatioToSymmetricMassRatioTransform
)<|MERGE_RESOLUTION|>--- conflicted
+++ resolved
@@ -5,15 +5,13 @@
 
 from jimgw.single_event.detector import GroundBased2G
 from jimgw.transforms import (
-<<<<<<< HEAD
     ConditionalBijectiveTransform,
     BijectiveTransform,
     NtoNTransform,
-=======
+    ConditionalBijectiveTransform,
     BijectiveTransform,
     NtoNTransform,
     reverse_bijective_transform,
->>>>>>> d2c04166
 )
 from jimgw.single_event.utils import (
     m1_m2_to_Mc_q,
@@ -121,7 +119,7 @@
     Mc, q = m1_m2_to_Mc_q(x["m_1"], x["m_2"])
     return {"M_c": Mc, "q": q}
 
-<<<<<<< HEAD
+
 @jaxtyped(typechecker=typechecker)
 class GeocentricArrivalTimeToDetectorArrivalTimeTransform(
     ConditionalBijectiveTransform
@@ -388,18 +386,7 @@
             }
 
         self.inverse_transform_func = named_inverse_transform
-
-
-@jaxtyped(typechecker=typechecker)
-class SpinToCartesianSpinTransform(NtoNTransform):
-    """
-    Spin to Cartesian spin transformation
-    """
-=======
-def named_Mc_q_to_m1_m2(x):
-    m1, m2 = Mc_q_to_m1_m2(x["M_c"], x["q"])
-    return {"m_1": m1, "m_2": m2}
->>>>>>> d2c04166
+ 
 
 ComponentMassesToChirpMassMassRatioTransform = BijectiveTransform((["m_1", "m_2"], ["M_c", "q"]))
 ComponentMassesToChirpMassMassRatioTransform.transform_func = named_m1_m2_to_Mc_q
