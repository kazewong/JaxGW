from abc import ABC
from typing import Callable

import jax
import jax.numpy as jnp
<<<<<<< HEAD
from beartype import beartype as typechecker
from jaxtyping import Float, Array, jaxtyped

from jimgw.single_event.utils import Mc_q_to_m1_m2, m1_m2_to_Mc_q, Mc_q_to_eta, eta_to_q
=======
from chex import assert_rank
from beartype import beartype as typechecker
from jaxtyping import Float, Array, jaxtyped
>>>>>>> ff35a82f


class Transform(ABC):
    """
    Base class for transform.
    The purpose of this class is purely for keeping name
    """

    name_mapping: tuple[list[str], list[str]]

    def __init__(
        self,
        name_mapping: tuple[list[str], list[str]],
    ):
        self.name_mapping = name_mapping

    def propagate_name(self, x: list[str]) -> list[str]:
        input_set = set(x)
        from_set = set(self.name_mapping[0])
        to_set = set(self.name_mapping[1])
        return list(input_set - from_set | to_set)


class NtoMTransform(Transform):

    transform_func: Callable[[dict[str, Float]], dict[str, Float]]

    def forward(self, x: dict[str, Float]) -> dict[str, Float]:
        """
        Push forward the input x to transformed coordinate y.

        Parameters
        ----------
        x : dict[str, Float]
                The input dictionary.

        Returns
        -------
        y : dict[str, Float]
                The transformed dictionary.
        """
        x_copy = x.copy()
        output_params = self.transform_func(x_copy)
        jax.tree.map(
            lambda key: x_copy.pop(key),
            self.name_mapping[0],
        )
        jax.tree.map(
            lambda key: x_copy.update({key: output_params[key]}),
            list(output_params.keys()),
        )
        return x_copy


class NtoNTransform(NtoMTransform):

    transform_func: Callable[[dict[str, Float]], dict[str, Float]]

    @property
    def n_dim(self) -> int:
        return len(self.name_mapping[0])

    def transform(self, x: dict[str, Float]) -> tuple[dict[str, Float], Float]:
        """
        Transform the input x to transformed coordinate y and return the log Jacobian determinant.
        This only works if the transform is a N -> N transform.

        Parameters
        ----------
        x : dict[str, Float]
                The input dictionary.

        Returns
        -------
        y : dict[str, Float]
                The transformed dictionary.
        log_det : Float
                The log Jacobian determinant.
        """
        x_copy = x.copy()
        transform_params = dict((key, x_copy[key]) for key in self.name_mapping[0])
        output_params = self.transform_func(transform_params)
        jacobian = jax.jacfwd(self.transform_func)(transform_params)
        jacobian = jnp.array(jax.tree.leaves(jacobian))
        jacobian = jnp.log(jnp.linalg.det(jacobian.reshape(self.n_dim, self.n_dim)))
        jax.tree.map(
            lambda key: x_copy.pop(key),
            self.name_mapping[0],
        )
        jax.tree.map(
            lambda key: x_copy.update({key: output_params[key]}),
            list(output_params.keys()),
        )
        return x_copy, jacobian


class BijectiveTransform(NtoNTransform):

    inverse_transform_func: Callable[[dict[str, Float]], dict[str, Float]]

    def inverse(self, y: dict[str, Float]) -> dict[str, Float]:
        """
        Inverse transform the input y to original coordinate x.

        Parameters
        ----------
        y : dict[str, Float]
                The transformed dictionary.

        Returns
        -------
        x : dict[str, Float]
                The original dictionary.
        """
        y_copy = y.copy()
        transform_params = dict((key, y_copy[key]) for key in self.name_mapping[1])
        output_params = self.inverse_transform_func(transform_params)
        jacobian = jax.jacfwd(self.inverse_transform_func)(transform_params)
        jacobian = jnp.array(jax.tree.leaves(jacobian))
        jacobian = jnp.log(jnp.linalg.det(jacobian.reshape(self.n_dim, self.n_dim)))
        jax.tree.map(
            lambda key: y_copy.pop(key),
            self.name_mapping[1],
        )
        jax.tree.map(
            lambda key: y_copy.update({key: output_params[key]}),
            list(output_params.keys()),
        )
        return y_copy, jacobian

    def backward(self, y: dict[str, Float]) -> tuple[dict[str, Float], Float]:
        """
        Pull back the input y to original coordinate x and return the log Jacobian determinant.

        Parameters
        ----------
        y : dict[str, Float]
                The transformed dictionary.

        Returns
        -------
        x : dict[str, Float]
                The original dictionary.
        log_det : Float
                The log Jacobian determinant.
        """
        y_copy = y.copy()
        output_params = self.inverse_transform_func(y_copy)
        jax.tree.map(
            lambda key: y_copy.pop(key),
            self.name_mapping[1],
        )
        jax.tree.map(
            lambda key: y_copy.update({key: output_params[key]}),
            list(output_params.keys()),
        )
        return y_copy


class ScaleTransform(BijectiveTransform):
    scale: Float

    def __init__(
        self,
        name_mapping: tuple[list[str], list[str]],
        scale: Float,
    ):
        super().__init__(name_mapping)
        self.scale = scale
        self.transform_func = lambda x: {
            name_mapping[1][i]: x[name_mapping[0][i]] * self.scale
            for i in range(len(name_mapping[0]))
        }
        self.inverse_transform_func = lambda x: {
            name_mapping[0][i]: x[name_mapping[1][i]] / self.scale
            for i in range(len(name_mapping[1]))
        }


class OffsetTransform(BijectiveTransform):
    offset: Float

    def __init__(
        self,
        name_mapping: tuple[list[str], list[str]],
        offset: Float,
    ):
        super().__init__(name_mapping)
        self.offset = offset
        self.transform_func = lambda x: {
            name_mapping[1][i]: x[name_mapping[0][i]] + self.offset
            for i in range(len(name_mapping[0]))
        }
        self.inverse_transform_func = lambda x: {
            name_mapping[0][i]: x[name_mapping[1][i]] - self.offset
            for i in range(len(name_mapping[1]))
        }


class LogitTransform(BijectiveTransform):
    """
    Logit transform following

    Parameters
    ----------
    name_mapping : tuple[list[str], list[str]]
            The name mapping between the input and output dictionary.

    """

    def __init__(
        self,
        name_mapping: tuple[list[str], list[str]],
    ):
        super().__init__(name_mapping)
        self.transform_func = lambda x: {
            name_mapping[1][i]: 1 / (1 + jnp.exp(-x[name_mapping[0][i]]))
            for i in range(len(name_mapping[0]))
        }
        self.inverse_transform_func = lambda x: {
            name_mapping[0][i]: jnp.log(
                x[name_mapping[1][i]] / (1 - x[name_mapping[1][i]])
            )
            for i in range(len(name_mapping[1]))
        }


class ArcSineTransform(BijectiveTransform):
    """
    ArcSine transformation

    Parameters
    ----------
    name_mapping : tuple[list[str], list[str]]
            The name mapping between the input and output dictionary.

    """

    def __init__(
        self,
        name_mapping: tuple[list[str], list[str]],
    ):
        super().__init__(name_mapping)
        self.transform_func = lambda x: {
            name_mapping[1][i]: jnp.arcsin(x[name_mapping[0][i]])
            for i in range(len(name_mapping[0]))
        }
        self.inverse_transform_func = lambda x: {
            name_mapping[0][i]: jnp.sin(x[name_mapping[1][i]])
            for i in range(len(name_mapping[1]))
        }


@jaxtyped(typechecker=typechecker)
class BoundToBound(BijectiveTransform):
<<<<<<< HEAD
=======

>>>>>>> ff35a82f
    """
    Bound to bound transformation
    """

    original_lower_bound: Float[Array, " n_dim"]
    original_upper_bound: Float[Array, " n_dim"]
    target_lower_bound: Float[Array, " n_dim"]
    target_upper_bound: Float[Array, " n_dim"]

    def __init__(
        self,
        name_mapping: tuple[list[str], list[str]],
        original_lower_bound: Float[Array, " n_dim"],
        original_upper_bound: Float[Array, " n_dim"],
        target_lower_bound: Float[Array, " n_dim"],
        target_upper_bound: Float[Array, " n_dim"],
    ):
        super().__init__(name_mapping)
        self.original_lower_bound = original_lower_bound
        self.original_upper_bound = original_upper_bound
        self.target_lower_bound = target_lower_bound
        self.target_upper_bound = target_upper_bound

        self.transform_func = lambda x: {
            name_mapping[1][i]: (x[name_mapping[0][i]] - self.original_lower_bound[i])
            * (self.target_upper_bound[i] - self.target_lower_bound[i])
            / (self.original_upper_bound[i] - self.original_lower_bound[i])
            + self.target_lower_bound[i]
            for i in range(len(name_mapping[0]))
        }
        self.inverse_transform_func = lambda x: {
            name_mapping[0][i]: (x[name_mapping[1][i]] - self.target_lower_bound[i])
            * (self.original_upper_bound[i] - self.original_lower_bound[i])
            / (self.target_upper_bound[i] - self.target_lower_bound[i])
            + self.original_lower_bound[i]
            for i in range(len(name_mapping[1]))
        }

<<<<<<< HEAD

=======
>>>>>>> ff35a82f
class BoundToUnbound(BijectiveTransform):
    """
    Bound to unbound transformation
    """

    original_lower_bound: Float
    original_upper_bound: Float

    def __init__(
        self,
        name_mapping: tuple[list[str], list[str]],
        original_lower_bound: Float,
        original_upper_bound: Float,
    ):
<<<<<<< HEAD

=======
        
>>>>>>> ff35a82f
        def logit(x):
            return jnp.log(x / (1 - x))

        super().__init__(name_mapping)
        self.original_lower_bound = original_lower_bound
        self.original_upper_bound = original_upper_bound

        self.transform_func = lambda x: {
            name_mapping[1][i]: logit(
                (x[name_mapping[0][i]] - self.original_lower_bound)
                / (self.original_upper_bound - self.original_lower_bound)
            )
            for i in range(len(name_mapping[0]))
        }
        self.inverse_transform_func = lambda x: {
<<<<<<< HEAD
            name_mapping[0][i]: (self.original_upper_bound - self.original_lower_bound)
            / (1 + jnp.exp(-x[name_mapping[1][i]]))
=======
            name_mapping[0][i]: (
                self.original_upper_bound - self.original_lower_bound
            )
            / (
                1
                + jnp.exp(-x[name_mapping[1][i]])
            )
>>>>>>> ff35a82f
            + self.original_lower_bound[i]
            for i in range(len(name_mapping[1]))
        }

<<<<<<< HEAD

=======
>>>>>>> ff35a82f
class SingleSidedUnboundTransform(BijectiveTransform):
    """
    Unbound upper limit transformation

    Parameters
    ----------
    name_mapping : tuple[list[str], list[str]]
            The name mapping between the input and output dictionary.

    """

    def __init__(
        self,
        name_mapping: tuple[list[str], list[str]],
    ):
        super().__init__(name_mapping)
        self.transform_func = lambda x: {
            name_mapping[1][i]: jnp.exp(x[name_mapping[0][i]])
            for i in range(len(name_mapping[0]))
        }
        self.inverse_transform_func = lambda x: {
            name_mapping[0][i]: jnp.log(x[name_mapping[1][i]])
            for i in range(len(name_mapping[1]))
        }


<<<<<<< HEAD
class ChirpMassMassRatioToComponentMassesTransform(BijectiveTransform):
    """
    Transform chirp mass and mass ratio to component masses

    Parameters
    ----------
    name_mapping : tuple[list[str], list[str]]
            The name mapping between the input and output dictionary.

    """

    def __init__(
        self,
        name_mapping: tuple[list[str], list[str]],
    ):
        super().__init__(name_mapping)

        def named_transform(x):
            Mc = x[name_mapping[0][0]]
            q = x[name_mapping[0][1]]
            m1, m2 = Mc_q_to_m1_m2(Mc, q)
            return {name_mapping[1][0]: m1, name_mapping[1][1]: m2}

        self.transform_func = named_transform

        def named_inverse_transform(x):
            m1 = x[name_mapping[1][0]]
            m2 = x[name_mapping[1][1]]
            Mc, q = m1_m2_to_Mc_q(m1, m2)
            return {name_mapping[0][0]: Mc, name_mapping[0][1]: q}

        self.inverse_transform_func = named_inverse_transform


class ChirpMassMassRatioToChirpMassSymmetricMassRatioTransform(BijectiveTransform):
    """
    Transform chirp mass and mass ratio to chirp mass and symmetric mass ratio

    Parameters
    ----------
    name_mapping : tuple[list[str], list[str]]
            The name mapping between the input and output dictionary.

    """

    def __init__(
        self,
        name_mapping: tuple[list[str], list[str]],
    ):
        super().__init__(name_mapping)

        def named_transform(x):
            Mc = x[name_mapping[0][0]]
            q = x[name_mapping[0][1]]
            eta = Mc_q_to_eta(Mc, q)
            return {name_mapping[1][0]: Mc, name_mapping[1][1]: eta}

        self.transform_func = named_transform

        def named_inverse_transform(x):
            Mc = x[name_mapping[1][0]]
            eta = x[name_mapping[1][1]]
            q = eta_to_q(Mc, eta)
            return {name_mapping[0][0]: Mc, name_mapping[0][1]: q}

        self.inverse_transform_func = named_inverse_transform

=======
>>>>>>> ff35a82f

# class PowerLawTransform(UnivariateTransform):
#     """
#     PowerLaw transformation
#     Parameters
#     ----------
#     name_mapping : tuple[list[str], list[str]]
#             The name mapping between the input and output dictionary.
#     """

#     xmin: Float
#     xmax: Float
#     alpha: Float

#     def __init__(
#         self,
#         name_mapping: tuple[list[str], list[str]],
#         xmin: Float,
#         xmax: Float,
#         alpha: Float,
#     ):
#         super().__init__(name_mapping)
#         self.xmin = xmin
#         self.xmax = xmax
#         self.alpha = alpha
#         self.transform_func = lambda x: (
#             self.xmin ** (1.0 + self.alpha)
#             + x * (self.xmax ** (1.0 + self.alpha) - self.xmin ** (1.0 + self.alpha))
#         ) ** (1.0 / (1.0 + self.alpha))


# class ParetoTransform(UnivariateTransform):
#     """
#     Pareto transformation: Power law when alpha = -1
#     Parameters
#     ----------
#     name_mapping : tuple[list[str], list[str]]
#             The name mapping between the input and output dictionary.
#     """

#     def __init__(
#         self,
#         name_mapping: tuple[list[str], list[str]],
#         xmin: Float,
#         xmax: Float,
#     ):
#         super().__init__(name_mapping)
#         self.xmin = xmin
#         self.xmax = xmax
#         self.transform_func = lambda x: self.xmin * jnp.exp(
#             x * jnp.log(self.xmax / self.xmin)
#         )<|MERGE_RESOLUTION|>--- conflicted
+++ resolved
@@ -3,16 +3,10 @@
 
 import jax
 import jax.numpy as jnp
-<<<<<<< HEAD
 from beartype import beartype as typechecker
 from jaxtyping import Float, Array, jaxtyped
 
 from jimgw.single_event.utils import Mc_q_to_m1_m2, m1_m2_to_Mc_q, Mc_q_to_eta, eta_to_q
-=======
-from chex import assert_rank
-from beartype import beartype as typechecker
-from jaxtyping import Float, Array, jaxtyped
->>>>>>> ff35a82f
 
 
 class Transform(ABC):
@@ -268,10 +262,6 @@
 
 @jaxtyped(typechecker=typechecker)
 class BoundToBound(BijectiveTransform):
-<<<<<<< HEAD
-=======
-
->>>>>>> ff35a82f
     """
     Bound to bound transformation
     """
@@ -310,10 +300,7 @@
             for i in range(len(name_mapping[1]))
         }
 
-<<<<<<< HEAD
-
-=======
->>>>>>> ff35a82f
+        
 class BoundToUnbound(BijectiveTransform):
     """
     Bound to unbound transformation
@@ -328,11 +315,7 @@
         original_lower_bound: Float,
         original_upper_bound: Float,
     ):
-<<<<<<< HEAD
-
-=======
-        
->>>>>>> ff35a82f
+      
         def logit(x):
             return jnp.log(x / (1 - x))
 
@@ -348,26 +331,13 @@
             for i in range(len(name_mapping[0]))
         }
         self.inverse_transform_func = lambda x: {
-<<<<<<< HEAD
             name_mapping[0][i]: (self.original_upper_bound - self.original_lower_bound)
             / (1 + jnp.exp(-x[name_mapping[1][i]]))
-=======
-            name_mapping[0][i]: (
-                self.original_upper_bound - self.original_lower_bound
-            )
-            / (
-                1
-                + jnp.exp(-x[name_mapping[1][i]])
-            )
->>>>>>> ff35a82f
             + self.original_lower_bound[i]
             for i in range(len(name_mapping[1]))
         }
 
-<<<<<<< HEAD
-
-=======
->>>>>>> ff35a82f
+
 class SingleSidedUnboundTransform(BijectiveTransform):
     """
     Unbound upper limit transformation
@@ -394,7 +364,6 @@
         }
 
 
-<<<<<<< HEAD
 class ChirpMassMassRatioToComponentMassesTransform(BijectiveTransform):
     """
     Transform chirp mass and mass ratio to component masses
@@ -462,8 +431,6 @@
 
         self.inverse_transform_func = named_inverse_transform
 
-=======
->>>>>>> ff35a82f
 
 # class PowerLawTransform(UnivariateTransform):
 #     """
