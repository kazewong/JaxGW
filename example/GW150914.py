--- conflicted
+++ resolved
@@ -63,7 +63,6 @@
         local_sampler_arg = local_sampler_arg,
         )
 
-<<<<<<< HEAD
 if True:
         key, subkey = jax.random.split(jax.random.PRNGKey(1234))
         jim.sample(subkey)
@@ -75,7 +74,5 @@
         figure.suptitle("Visualize PE run", fontsize = 33)
         plt.show(block=False)
         plt.savefig("/mnt/home/averhaeghe/jim/example/First_run_GW150914.png")
-=======
 jim.maximize_likelihood([prior.xmin, prior.xmax])
-jim.sample(jax.random.PRNGKey(42))
->>>>>>> d680567d
+jim.sample(jax.random.PRNGKey(42))